--- conflicted
+++ resolved
@@ -45,16 +45,12 @@
   enable () {
     if (oldIOS) {
       this.disable()
-<<<<<<< HEAD
-      this.noSleepTimer = window.setInterval(() => {
-=======
       console.warn(`
         NoSleep enabled for older iOS devices. This can interrupt
         active or long-running network requests from completing successfully.
         See https://github.com/richtr/NoSleep.js/issues/15 for more details.
       `)
-      this.noSleepTimer = window.setInterval(function () {
->>>>>>> f940797e
+      this.noSleepTimer = window.setInterval(() => {
         if (!document.hidden) {
           window.location.href = window.location.href.split('#')[0]
           window.setTimeout(window.stop, 0)
